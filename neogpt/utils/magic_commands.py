--- conflicted
+++ resolved
@@ -186,7 +186,6 @@
         # Print the number of tokens to the console
         cprint(f"The prompt contains {num_tokens} tokens.")
         return True
-<<<<<<< HEAD
     
     # If the user inputs '/export', export the current chat memory to the settings/settings.yaml file
     elif user_input == "/export":
@@ -196,9 +195,6 @@
         export_config()
         return True
     
-=======
-
->>>>>>> 9a9c5dae
     # If the user inputs '/help', print the list of available commands
     elif user_input == "/help":
         cprint("\n[bold magenta]📖 Available commands: [/bold magenta]")
@@ -210,14 +206,9 @@
         cprint("⏪ /undo - Remove the last response from the chat history")
         cprint("🔁 /redo - Resend the last human input to the model")
         cprint("📂 /load [path] - Load the saved chat history from the specified file")
-<<<<<<< HEAD
         cprint("🔖 /tokens [prompt] - Calculate the number of tokens for a given prompt")
         cprint("📄 /export - Export the current chat memory to the settings/settings.yaml file")
-=======
-        cprint(
-            "🔖 /tokens [prompt] - Calculate the number of tokens for a given prompt"
-        )
->>>>>>> 9a9c5dae
+
         return True
 
     # If the command is not recognized, print an error message
