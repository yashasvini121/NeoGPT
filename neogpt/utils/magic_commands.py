--- conflicted
+++ resolved
@@ -1,11 +1,7 @@
 # Import necessary modules
-import datetime
-<<<<<<< HEAD
-import pyperclip
-=======
+import datetime, pyperclip
 
 from langchain.schema import HumanMessage
->>>>>>> d19ec9f3
 from langchain_community.chat_message_histories.in_memory import ChatMessageHistory
 from rich.console import Console
 
